{
 "cells": [
  {
   "cell_type": "markdown",
   "id": "58859582-469d-4c7d-8506-f447c0b96e89",
   "metadata": {},
   "source": [
    "# Caption Preprocessing, Tokenization, and Sequence Padding"
   ]
  },
  {
   "cell_type": "markdown",
   "id": "ac7633ab-0b4a-4a10-92ee-07f58f296549",
   "metadata": {},
   "source": []
  },
  {
   "cell_type": "markdown",
   "id": "3c0c7ac2-1f03-4d07-aa5a-0c6c16e4a04e",
   "metadata": {},
   "source": [
    "## Setup and Imports"
   ]
  },
  {
   "cell_type": "code",
   "execution_count": 1,
   "id": "07f80697-96a3-43b0-a8b5-eefc90689c8a",
   "metadata": {
    "scrolled": true
   },
   "outputs": [
    {
     "name": "stdout",
     "output_type": "stream",
     "text": [
      "\n",
      "     active environment : genai_project\n",
      "    active env location : /opt/miniconda3/envs/genai_project\n",
      "            shell level : 2\n",
      "       user config file : /Users/shonie/.condarc\n",
      " populated config files : /opt/miniconda3/.condarc\n",
      "          conda version : 25.5.1\n",
      "    conda-build version : not installed\n",
      "         python version : 3.13.5.final.0\n",
      "                 solver : libmamba (default)\n",
      "       virtual packages : __archspec=1=m2\n",
      "                          __conda=25.5.1=0\n",
      "                          __osx=15.5=0\n",
      "                          __unix=0=0\n",
      "       base environment : /opt/miniconda3  (writable)\n",
      "      conda av data dir : /opt/miniconda3/etc/conda\n",
      "  conda av metadata url : None\n",
      "           channel URLs : https://repo.anaconda.com/pkgs/main/osx-arm64\n",
      "                          https://repo.anaconda.com/pkgs/main/noarch\n",
      "                          https://repo.anaconda.com/pkgs/r/osx-arm64\n",
      "                          https://repo.anaconda.com/pkgs/r/noarch\n",
      "          package cache : /opt/miniconda3/pkgs\n",
      "                          /Users/shonie/.conda/pkgs\n",
      "       envs directories : /opt/miniconda3/envs\n",
      "                          /Users/shonie/.conda/envs\n",
      "               platform : osx-arm64\n",
      "             user-agent : conda/25.5.1 requests/2.32.3 CPython/3.13.5 Darwin/24.5.0 OSX/15.5 solver/libmamba conda-libmamba-solver/25.4.0 libmambapy/2.0.5 aau/0.7.1 c/. s/. e/.\n",
      "                UID:GID : 502:20\n",
      "             netrc file : None\n",
      "           offline mode : False\n",
      "\n"
     ]
    }
   ],
   "source": [
    "# Confirm environment\n",
    "!conda info"
   ]
  },
  {
   "cell_type": "code",
   "execution_count": 2,
   "id": "781613bd-cace-4c41-8c65-4102113c3bbb",
   "metadata": {},
   "outputs": [],
   "source": [
    "# Setup autoreload\n",
    "%load_ext autoreload\n",
    "%autoreload 2"
   ]
  },
  {
   "cell_type": "code",
   "execution_count": 3,
   "id": "6d5305e8-37f8-403d-8360-f03c41c3207b",
   "metadata": {},
   "outputs": [],
   "source": [
    "import re\n",
    "from typing import Dict, List, Set, Tuple\n",
    "from collections import defaultdict, Counter\n",
    "import numpy as np\n",
    "from tensorflow.keras.preprocessing.text import Tokenizer, tokenizer_from_json\n",
    "from tensorflow.keras.preprocessing.sequence import pad_sequences\n",
    "import pickle\n",
    "import json\n",
    "from vtt.utils.config import START_TOKEN, END_TOKEN, OOV_TOKEN, MIN_WORD_FREQ"
   ]
  },
  {
   "cell_type": "code",
   "execution_count": 4,
   "id": "edd64196-4de4-4fac-aad9-1782e0437cbf",
   "metadata": {},
   "outputs": [],
   "source": [
    "def clean_caption(text: str) -> str:\n",
    "    \"\"\"\n",
    "    Clean and normalize a single caption:\n",
    "    - Lowercase\n",
    "    - Remove punctuation\n",
    "    - Remove extra whitespace\n",
    "\n",
    "    Args:\n",
    "        text (str): Raw caption string.\n",
    "\n",
    "    Returns:\n",
    "        str: Cleaned caption with special tokens added.\n",
    "    \"\"\"\n",
    "    text = text.lower()\n",
    "    text = re.sub(r\"[^a-z0-9'\\s]\", \"\", text)  # remove punctuation except apostrophes\n",
    "    text = re.sub(r\"\\s+\", \" \", text).strip()  # normalize whitespace\n",
    "    return f\"{START_TOKEN} {text} {END_TOKEN}\""
   ]
  },
  {
   "cell_type": "code",
   "execution_count": 6,
   "id": "a3d9b1cf-22d5-4525-a36a-fc1d5b0706ea",
   "metadata": {},
   "outputs": [],
   "source": [
    "def load_and_clean_captions(filepath: str) -> Dict[str, List[str]]:\n",
    "    \"\"\"\n",
    "    Load captions from a comma-separated file and clean them.\n",
    "\n",
    "    Args:\n",
    "        filepath (str): Path to the captions CSV file (e.g., Flickr8k.token.txt).\n",
    "\n",
    "    Returns:\n",
    "        Dict[str, List[str]]: Mapping from image filename to list of cleaned captions.\n",
    "    \"\"\"\n",
    "    captions: Dict[str, List[str]] = defaultdict(list)\n",
    "\n",
    "    with open(filepath, \"r\") as file:\n",
    "        next(file)  # Skip header\n",
    "\n",
    "        for line in file:\n",
    "            tokens = line.strip().split(\",\")\n",
    "\n",
    "            # Expect 2 tokens per line: image_name, caption\n",
    "            if len(tokens) != 2:\n",
    "                continue\n",
    "\n",
    "            image_id, caption = tokens\n",
    "            image_filename = image_id.split(\"#\")[0].strip()\n",
    "            cleaned = clean_caption(caption)\n",
    "            captions[image_filename].append(cleaned)\n",
    "\n",
    "    return dict(captions)"
   ]
  },
  {
   "cell_type": "code",
   "execution_count": 7,
   "id": "7b672894-3446-4217-b642-53ef70ece1e0",
   "metadata": {},
   "outputs": [],
   "source": [
    "def count_word_frequencies(captions_dict: Dict[str, List[str]]) -> Counter:\n",
    "    \"\"\"\n",
    "    Count word frequencies across all captions.\n",
    "\n",
    "    Args:\n",
    "        captions_dict (Dict[str, List[str]]): Caption dictionary from `load_and_clean_captions`.\n",
    "\n",
    "    Returns:\n",
    "        Counter: Word frequency dictionary.\n",
    "    \"\"\"\n",
    "    counter = Counter()\n",
    "    for captions in captions_dict.values():\n",
    "        for caption in captions:\n",
    "            counter.update(caption.split())\n",
    "    return counter"
   ]
  },
  {
   "cell_type": "code",
   "execution_count": 14,
   "id": "e1d26632-b299-483d-aa27-3a05581e0103",
   "metadata": {},
   "outputs": [],
   "source": [
    "def filter_captions_by_frequency(\n",
    "    captions_dict: Dict[str, List[str]], min_word_freq: int\n",
    ") -> Tuple[Dict[str, List[str]], Set[str]]:\n",
    "    \"\"\"\n",
    "    Replace infrequent words in captions with the OOV token.\n",
    "\n",
    "    Args:\n",
    "        captions_dict (Dict[str, List[str]]): Mapping from image filename to list of captions.\n",
    "        min_word_freq (int): Minimum number of times a word must appear to be kept.\n",
    "\n",
    "    Returns:\n",
    "        Tuple:\n",
    "            - filtered_captions (Dict[str, List[str]]): Updated captions with rare words replaced.\n",
    "            - vocab (Set[str]): Set of retained vocabulary words.\n",
    "    \"\"\"\n",
    "    freq = count_word_frequencies(captions_dict)\n",
    "\n",
    "    vocab = {\n",
    "        word\n",
    "        for word, count in freq.items()\n",
    "        if count >= min_word_freq or word in {START_TOKEN, END_TOKEN, OOV_TOKEN}\n",
    "    }\n",
    "\n",
    "    filtered = {}\n",
    "    for img_id, captions in captions_dict.items():\n",
    "        new_captions = []\n",
    "        for caption in captions:\n",
    "            tokens = [word if word in vocab else OOV_TOKEN for word in caption.split()]\n",
    "            new_captions.append(\" \".join(tokens))\n",
    "        filtered[img_id] = new_captions\n",
    "\n",
    "    return filtered, vocab"
   ]
  },
  {
   "cell_type": "code",
   "execution_count": 15,
   "id": "78de8b3e-e69e-4e52-8aed-884e61166956",
   "metadata": {},
   "outputs": [],
   "source": [
    "def fit_tokenizer(\n",
    "    filtered_captions: Dict[str, List[str]],\n",
    "    num_words: int = None,\n",
    "    oov_token: str = OOV_TOKEN,\n",
    ") -> Tokenizer:\n",
    "    \"\"\"\n",
    "    Fit a Keras tokenizer on all captions.\n",
    "\n",
    "    Args:\n",
    "        filtered_captions (Dict[str, List[str]]): Mapping from image filename to list of cleaned captions.\n",
    "        num_words (int): Max number of words to keep based on frequency. If None, keep all.\n",
    "        oov_token (str): Token to represent out-of-vocabulary words.\n",
    "\n",
    "    Returns:\n",
    "        Tokenizer: Fitted tokenizer object.\n",
    "    \"\"\"\n",
<<<<<<< HEAD
    "    all_captions = [\n",
    "        caption for captions in filtered_captions.values() for caption in captions\n",
    "    ]\n",
    "    tokenizer = Tokenizer(num_words=num_words, oov_token=oov_token, filters=\"\")\n",
=======
    "    all_captions = [caption for captions in filtered_captions.values() for caption in captions]\n",
    "    tokenizer = Tokenizer(num_words=num_words, oov_token=oov_token, filters='')\n",
>>>>>>> 87e7c796
    "    tokenizer.fit_on_texts(all_captions)\n",
    "    return tokenizer"
   ]
  },
  {
   "cell_type": "code",
   "execution_count": 17,
   "id": "482a6821-82fd-47c0-b60c-c0a0cdb5f2f1",
   "metadata": {},
   "outputs": [],
   "source": [
    "def captions_to_sequences(\n",
<<<<<<< HEAD
    "    filtered_captions: Dict[str, List[str]], tokenizer: Tokenizer\n",
=======
    "    filtered_captions: Dict[str, List[str]],\n",
    "    tokenizer: Tokenizer\n",
>>>>>>> 87e7c796
    ") -> Dict[str, List[List[int]]]:\n",
    "    \"\"\"\n",
    "    Convert captions to sequences of token IDs.\n",
    "\n",
    "    Args:\n",
    "        filtered_captions (Dict[str, List[str]]): Dictionary of cleaned and filtered image captions.\n",
    "        tokenizer (Tokenizer): Fitted Keras tokenizer.\n",
    "\n",
    "    Returns:\n",
    "        Dict[str, List[List[int]]]: Caption token sequences by image ID.\n",
    "    \"\"\"\n",
    "    seq_dict = {}\n",
    "    for img_id, captions in filtered_captions.items():\n",
    "        seq_dict[img_id] = tokenizer.texts_to_sequences(captions)\n",
    "    return seq_dict"
   ]
  },
  {
   "cell_type": "code",
   "execution_count": 20,
   "id": "9dc09321-c534-49db-8072-f184acdaaf58",
   "metadata": {},
   "outputs": [],
   "source": [
    "def pad_caption_sequences(\n",
    "    seq_dict: Dict[str, List[List[int]]], max_length: int\n",
    ") -> Dict[str, List[List[int]]]:\n",
    "    \"\"\"\n",
    "    Pad or truncate token sequences to a uniform length.\n",
    "\n",
    "    Args:\n",
    "        seq_dict (Dict[str, List[List[int]]]): Tokenized caption sequences.\n",
    "        max_length (int): Max allowed sequence length.\n",
    "\n",
    "    Returns:\n",
    "        Dict[str, List[List[int]]]: Padded token sequences by image ID.\n",
    "    \"\"\"\n",
    "    padded_dict = {}\n",
    "    for img_id, sequences in seq_dict.items():\n",
    "        padded = pad_sequences(\n",
    "            sequences, maxlen=max_length, padding=\"post\", truncating=\"post\"\n",
    "        ).tolist()\n",
    "        padded_dict[img_id] = padded\n",
    "    return padded_dict"
   ]
  },
  {
   "cell_type": "code",
   "execution_count": 23,
   "id": "31b766f0-f512-429c-b570-412a41a583cd",
   "metadata": {},
   "outputs": [],
   "source": [
    "def compute_max_caption_length(\n",
<<<<<<< HEAD
    "    seq_dict: Dict[str, List[str]], quantile: float = 0.95\n",
=======
    "    seq_dict: Dict[str, List[str]],\n",
    "    quantile: float = 0.95\n",
>>>>>>> 87e7c796
    ") -> int:\n",
    "    \"\"\"\n",
    "    Compute the maximum caption length based on a given percentile of sequence lengths.\n",
    "\n",
    "    Args:\n",
    "        seq_dict (Dict[str, List[List[int]]]): Tokenized caption sequences.\n",
    "        quantile (float): Percentile cutoff for max length (e.g., 0.95 means ignore top 5% longest captions).\n",
    "\n",
    "    Returns:\n",
    "        int: Computed maximum sequence length for padding.\n",
    "    \"\"\"\n",
    "    lengths = [len(seq) for seqs in seq_dict.values() for seq in seqs]\n",
    "\n",
    "    # Use percentile cutoff to ignore extreme outliers\n",
    "    max_len = int(np.quantile(lengths, quantile))\n",
    "    return max_len"
   ]
  },
  {
   "cell_type": "code",
   "execution_count": 24,
   "id": "7cc4784b-648e-476b-88f8-ccf3a246d283",
   "metadata": {},
   "outputs": [],
   "source": [
    "def save_padded_sequences(\n",
    "    padded_dict: Dict[str, List[List[int]]], filepath: str\n",
    ") -> None:\n",
    "    \"\"\"\n",
    "    Save padded caption sequences to a .npz file.\n",
    "\n",
    "    Args:\n",
    "        padded_dict (Dict[str, List[List[int]]]): Dict mapping image IDs to lists of padded sequences.\n",
    "        filepath (str): Output file path (should end in .npz).\n",
    "    \"\"\"\n",
    "    npz_dict = {\n",
    "        img_id: np.array(seqs, dtype=np.int32) for img_id, seqs in padded_dict.items()\n",
    "    }\n",
    "    np.savez_compressed(filepath, **npz_dict)"
   ]
  },
  {
   "cell_type": "code",
   "execution_count": 25,
   "id": "cdc05eef-3466-4f5e-987d-f744b278de35",
   "metadata": {},
   "outputs": [],
   "source": [
    "def load_padded_sequences(filepath: str) -> Dict[str, List[List[int]]]:\n",
    "    \"\"\"\n",
    "    Load padded caption sequences from a .npz file.\n",
    "\n",
    "    Args:\n",
    "        filepath (str): Path to the .npz file.\n",
    "\n",
    "    Returns:\n",
    "        Dict[str, List[List[int]]]: Restored padded sequences.\n",
    "    \"\"\"\n",
    "    data = np.load(filepath, allow_pickle=True)\n",
    "    return {img_id: data[img_id].tolist() for img_id in data.files}"
   ]
  },
  {
   "cell_type": "code",
<<<<<<< HEAD
   "execution_count": null,
=======
   "execution_count": 39,
>>>>>>> 87e7c796
   "id": "aee85b8c-c8b9-41e4-9215-518e53cd9731",
   "metadata": {},
   "outputs": [
    {
     "name": "stdout",
     "output_type": "stream",
     "text": [
      "# filtered captions: 31783\n",
      "# sequences with tokens: 157624\n",
      "Example sequences: [[3, 14, 22, 310, 12, 2182, 116, 195, 19, 63, 165, 27, 325, 73, 5, 6, 471, 4], [3, 14, 22, 4], [3, 14, 30, 5, 51, 262, 16, 35, 5, 2, 471, 4], [3, 2, 8, 5, 2, 28, 23, 35, 5, 2, 686, 4], [3, 14, 457, 786, 586, 15, 134, 4]]\n",
      "Max caption length: 22\n"
     ]
    }
   ],
   "source": [
<<<<<<< HEAD
    "# captions_path = \"../data/raw/flickr8k_captions.csv\"\n",
    "captions_path = \"../data/raw/flickr30k_captions.csv\"\n",
    "captions_dict = load_and_clean_captions(captions_path)\n",
    "filtered_captions, vocab = filter_captions_by_frequency(captions_dict, min_word_freq=MIN_WORD_FREQ)\n",
=======
    "#captions_path = \"../data/raw/flickr8k_captions.csv\"\n",
    "captions_path = \"../data/raw/flickr30k_captions.csv\"\n",
    "captions_dict = load_and_clean_captions(captions_path)\n",
    "filtered_captions, vocab = filter_captions_by_frequency(captions_dict, min_word_freq=5)\n",
>>>>>>> 87e7c796
    "tokenizer = fit_tokenizer(filtered_captions, num_words=10000)\n",
    "seqs = captions_to_sequences(filtered_captions, tokenizer)\n",
    "max_length = compute_max_caption_length(seqs, quantile=0.95)\n",
    "padded_seqs = pad_caption_sequences(seqs, max_length=max_length)\n",
    "print(f\"# filtered captions: {len(filtered_captions)}\")\n",
    "print(f\"# sequences with tokens: {sum(len(seqs) for seqs in seqs.values())}\")\n",
    "print(\"Example sequences:\", next(iter(seqs.values()), []))\n",
<<<<<<< HEAD
    "print(\"Max caption length:\", max_length)"
=======
    "print(\"Max caption length:\",max_length)\n"
>>>>>>> 87e7c796
   ]
  },
  {
   "cell_type": "code",
   "execution_count": 42,
   "id": "9508cf2b-e645-49bd-8c33-c71d4f831d69",
   "metadata": {},
   "outputs": [],
   "source": [
    "# Save padded sequences\n",
<<<<<<< HEAD
    "# output_path = \"../data/processed/flickr8k_padded_caption_sequences.npz\"\n",
    "output_path = \"../data/processed/flickr30k_padded_caption_sequences.npz\"\n",
    "save_padded_sequences(padded_seqs, output_path)"
=======
    "#output_path = \"../data/processed/flickr8k_padded_caption_sequences.npz\"\n",
    "output_path = \"../data/processed/flickr30k_padded_caption_sequences.npz\"\n",
    "save_padded_sequences(padded_seqs, output_path) "
>>>>>>> 87e7c796
   ]
  },
  {
   "cell_type": "code",
   "execution_count": 43,
   "id": "a2fe22ca-4ebc-4296-86dc-8ac0aa252eba",
   "metadata": {},
   "outputs": [
    {
     "name": "stdout",
     "output_type": "stream",
     "text": [
      "Caption 0:\n",
      " [3, 14, 22, 310, 12, 2182, 116, 195, 19, 63, 165, 27, 325, 73, 5, 6, 471, 4, 0, 0, 0, 0]\n",
      "Caption 1:\n",
      " [3, 14, 22, 4, 0, 0, 0, 0, 0, 0, 0, 0, 0, 0, 0, 0, 0, 0, 0, 0, 0, 0]\n",
      "Caption 2:\n",
      " [3, 14, 30, 5, 51, 262, 16, 35, 5, 2, 471, 4, 0, 0, 0, 0, 0, 0, 0, 0, 0, 0]\n",
      "Caption 3:\n",
      " [3, 2, 8, 5, 2, 28, 23, 35, 5, 2, 686, 4, 0, 0, 0, 0, 0, 0, 0, 0, 0, 0]\n",
      "Caption 4:\n",
      " [3, 14, 457, 786, 586, 15, 134, 4, 0, 0, 0, 0, 0, 0, 0, 0, 0, 0, 0, 0, 0, 0]\n"
     ]
    }
   ],
   "source": [
    "# Load padded sequences\n",
    "loaded = load_padded_sequences(output_path)\n",
    "# Example\n",
    "# image = \"1000268201_693b08cb0e.jpg\" # flickr8k\n",
    "image = \"1000092795.jpg\"  # flickr30k\n",
    "# Print each padded caption sequence associated with the image\n",
    "for idx in range(5):\n",
    "    print(f\"Caption {idx}:\\n\", loaded[image][idx])"
   ]
  },
  {
   "cell_type": "code",
   "execution_count": null,
   "id": "f8143030-636c-43ce-a50e-aadf6582d75d",
   "metadata": {},
   "outputs": [],
   "source": [
    "# TODO: Need functions to save and load trained tokenizer\n",
    "# save_tokenizer(filepath)\n",
    "# load_tokenizer(filepath)"
   ]
  },
  {
   "cell_type": "markdown",
   "id": "c99da88f-b363-4967-a154-d592850a9fc4",
   "metadata": {},
   "source": [
    "## Sandbox"
   ]
  },
  {
   "cell_type": "code",
   "execution_count": null,
   "id": "b63b564e-5601-48e4-8142-79a3c152411f",
   "metadata": {},
   "outputs": [],
   "source": [
    "def save_tokenizer(tokenizer: Tokenizer, filepath: str) -> None:\n",
    "    \"\"\"\n",
    "    Save tokenizer to a pickle file.\n",
    "\n",
    "    Args:\n",
    "        tokenizer (Tokenizer): Fitted Keras tokenizer.\n",
    "        filepath (str): Output path for saving.\n",
    "    \"\"\"\n",
    "    with open(filepath, \"wb\") as f:\n",
    "        pickle.dump(tokenizer, f)"
   ]
  },
  {
   "cell_type": "code",
   "execution_count": null,
   "id": "f289ef98-f646-4042-90f9-09db78a17ac6",
   "metadata": {},
   "outputs": [],
   "source": [
    "def load_tokenizer(filepath: str) -> Tokenizer:\n",
    "    \"\"\"\n",
    "    Load a tokenizer from a pickle file.\n",
    "\n",
    "    Args:\n",
    "        filepath (str): Path to the tokenizer file.\n",
    "\n",
    "    Returns:\n",
    "        Tokenizer: Loaded tokenizer.\n",
    "    \"\"\"\n",
    "    with open(filepath, \"rb\") as f:\n",
    "        return pickle.load(f)"
   ]
  },
  {
   "cell_type": "code",
   "execution_count": null,
   "id": "56dd79b6-6adb-4ce6-8e7b-c2d803dd0bd5",
   "metadata": {},
   "outputs": [],
   "source": [
    "def save_tokenizer_json(tokenizer, filepath: str) -> None:\n",
    "    \"\"\"\n",
    "    Save a Keras tokenizer to a JSON file.\n",
    "\n",
    "    Args:\n",
    "        tokenizer (Tokenizer): Trained tokenizer.\n",
    "        filepath (str): Destination JSON path.\n",
    "    \"\"\"\n",
    "    tokenizer_json = tokenizer.to_json()\n",
    "    with open(filepath, \"w\", encoding=\"utf-8\") as f:\n",
    "        f.write(tokenizer_json)"
   ]
  },
  {
   "cell_type": "code",
   "execution_count": null,
   "id": "3a9c2324-f33b-482c-94fb-340ceb642519",
   "metadata": {},
   "outputs": [],
   "source": [
    "def load_tokenizer_json(filepath: str):\n",
    "    \"\"\"\n",
    "    Load a Keras tokenizer from a JSON file.\n",
    "\n",
    "    Args:\n",
    "        filepath (str): Path to saved JSON tokenizer.\n",
    "\n",
    "    Returns:\n",
    "        Tokenizer: Reconstructed tokenizer.\n",
    "    \"\"\"\n",
    "    with open(filepath, \"r\", encoding=\"utf-8\") as f:\n",
    "        tokenizer_json = json.load(f)\n",
    "    return tokenizer_from_json(tokenizer_json)"
   ]
  }
 ],
 "metadata": {
  "kernelspec": {
<<<<<<< HEAD
   "display_name": "Python 3 (ipykernel)",
=======
   "display_name": "genai_project",
>>>>>>> 87e7c796
   "language": "python",
   "name": "python3"
  },
  "language_info": {
   "codemirror_mode": {
    "name": "ipython",
    "version": 3
   },
   "file_extension": ".py",
   "mimetype": "text/x-python",
   "name": "python",
   "nbconvert_exporter": "python",
   "pygments_lexer": "ipython3",
   "version": "3.10.18"
  }
 },
 "nbformat": 4,
 "nbformat_minor": 5
}<|MERGE_RESOLUTION|>--- conflicted
+++ resolved
@@ -254,15 +254,10 @@
     "    Returns:\n",
     "        Tokenizer: Fitted tokenizer object.\n",
     "    \"\"\"\n",
-<<<<<<< HEAD
     "    all_captions = [\n",
     "        caption for captions in filtered_captions.values() for caption in captions\n",
     "    ]\n",
     "    tokenizer = Tokenizer(num_words=num_words, oov_token=oov_token, filters=\"\")\n",
-=======
-    "    all_captions = [caption for captions in filtered_captions.values() for caption in captions]\n",
-    "    tokenizer = Tokenizer(num_words=num_words, oov_token=oov_token, filters='')\n",
->>>>>>> 87e7c796
     "    tokenizer.fit_on_texts(all_captions)\n",
     "    return tokenizer"
    ]
@@ -275,12 +270,7 @@
    "outputs": [],
    "source": [
     "def captions_to_sequences(\n",
-<<<<<<< HEAD
     "    filtered_captions: Dict[str, List[str]], tokenizer: Tokenizer\n",
-=======
-    "    filtered_captions: Dict[str, List[str]],\n",
-    "    tokenizer: Tokenizer\n",
->>>>>>> 87e7c796
     ") -> Dict[str, List[List[int]]]:\n",
     "    \"\"\"\n",
     "    Convert captions to sequences of token IDs.\n",
@@ -335,12 +325,7 @@
    "outputs": [],
    "source": [
     "def compute_max_caption_length(\n",
-<<<<<<< HEAD
     "    seq_dict: Dict[str, List[str]], quantile: float = 0.95\n",
-=======
-    "    seq_dict: Dict[str, List[str]],\n",
-    "    quantile: float = 0.95\n",
->>>>>>> 87e7c796
     ") -> int:\n",
     "    \"\"\"\n",
     "    Compute the maximum caption length based on a given percentile of sequence lengths.\n",
@@ -405,11 +390,7 @@
   },
   {
    "cell_type": "code",
-<<<<<<< HEAD
-   "execution_count": null,
-=======
    "execution_count": 39,
->>>>>>> 87e7c796
    "id": "aee85b8c-c8b9-41e4-9215-518e53cd9731",
    "metadata": {},
    "outputs": [
@@ -425,17 +406,10 @@
     }
    ],
    "source": [
-<<<<<<< HEAD
     "# captions_path = \"../data/raw/flickr8k_captions.csv\"\n",
     "captions_path = \"../data/raw/flickr30k_captions.csv\"\n",
     "captions_dict = load_and_clean_captions(captions_path)\n",
-    "filtered_captions, vocab = filter_captions_by_frequency(captions_dict, min_word_freq=MIN_WORD_FREQ)\n",
-=======
-    "#captions_path = \"../data/raw/flickr8k_captions.csv\"\n",
-    "captions_path = \"../data/raw/flickr30k_captions.csv\"\n",
-    "captions_dict = load_and_clean_captions(captions_path)\n",
     "filtered_captions, vocab = filter_captions_by_frequency(captions_dict, min_word_freq=5)\n",
->>>>>>> 87e7c796
     "tokenizer = fit_tokenizer(filtered_captions, num_words=10000)\n",
     "seqs = captions_to_sequences(filtered_captions, tokenizer)\n",
     "max_length = compute_max_caption_length(seqs, quantile=0.95)\n",
@@ -443,11 +417,7 @@
     "print(f\"# filtered captions: {len(filtered_captions)}\")\n",
     "print(f\"# sequences with tokens: {sum(len(seqs) for seqs in seqs.values())}\")\n",
     "print(\"Example sequences:\", next(iter(seqs.values()), []))\n",
-<<<<<<< HEAD
     "print(\"Max caption length:\", max_length)"
-=======
-    "print(\"Max caption length:\",max_length)\n"
->>>>>>> 87e7c796
    ]
   },
   {
@@ -458,15 +428,9 @@
    "outputs": [],
    "source": [
     "# Save padded sequences\n",
-<<<<<<< HEAD
     "# output_path = \"../data/processed/flickr8k_padded_caption_sequences.npz\"\n",
     "output_path = \"../data/processed/flickr30k_padded_caption_sequences.npz\"\n",
     "save_padded_sequences(padded_seqs, output_path)"
-=======
-    "#output_path = \"../data/processed/flickr8k_padded_caption_sequences.npz\"\n",
-    "output_path = \"../data/processed/flickr30k_padded_caption_sequences.npz\"\n",
-    "save_padded_sequences(padded_seqs, output_path) "
->>>>>>> 87e7c796
    ]
   },
   {
@@ -608,11 +572,7 @@
  ],
  "metadata": {
   "kernelspec": {
-<<<<<<< HEAD
    "display_name": "Python 3 (ipykernel)",
-=======
-   "display_name": "genai_project",
->>>>>>> 87e7c796
    "language": "python",
    "name": "python3"
   },
